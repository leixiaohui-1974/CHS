--- conflicted
+++ resolved
@@ -47,12 +47,10 @@
         "CsvDataAgent": "water_system_simulator.external_data.agents.CsvDataAgent",
         # Disturbances (Legacy)
         "Disturbance": "water_system_simulator.disturbances.predefined.Disturbance",
-<<<<<<< HEAD
         "RainfallAgent": "water_system_simulator.disturbances.legacy_agents.RainfallAgent",
         "DemandAgent": "water_system_simulator.disturbances.legacy_agents.DemandAgent",
         "PriceAgent": "water_system_simulator.disturbances.legacy_agents.PriceAgent",
         "FaultAgent": "water_system_simulator.disturbances.legacy_agents.FaultAgent",
-=======
         "TimeSeriesDisturbance": "water_system_simulator.disturbances.timeseries_disturbance.TimeSeriesDisturbance",
         "RainfallAgent": "water_system_simulator.disturbances.agents.RainfallAgent",
         "DemandAgent": "water_system_simulator.disturbances.agents.DemandAgent",
@@ -60,7 +58,6 @@
         "FaultAgent": "water_system_simulator.disturbances.agents.FaultAgent",
         # Entities
         "RiverEntity": "water_system_simulator.modeling.river_entity.RiverEntity",
->>>>>>> 80e07e10
         # Models
         "StVenantModel": "water_system_simulator.modeling.st_venant_model.StVenantModel",
         "ReservoirModel": "water_system_simulator.modeling.storage_models.ReservoirModel",
