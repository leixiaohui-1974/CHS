import pandas as pd
import numpy as np
import importlib
import functools
from typing import Dict, Any, List

# --- Helper functions for attribute access ---

def getattr_by_path(obj: Any, path: str) -> Any:
    """Access a nested attribute using a dot-separated path."""
    try:
        return functools.reduce(getattr, path.split('.'), obj)
    except AttributeError:
        raise AttributeError(f"Could not find attribute '{path}' in object {obj}.")

def setattr_by_path(obj: Any, path: str, value: Any):
    """Set a nested attribute using a dot-separated path."""
    parts = path.split('.')
    try:
        parent = functools.reduce(getattr, parts[:-1], obj)
        setattr(parent, parts[-1], value)
    except AttributeError:
        raise AttributeError(f"Could not find parent object for attribute '{path}'.")

# --- Component Registry ---

class ComponentRegistry:
    """A registry for dynamically loading component classes."""
    _CLASS_MAP = {
        # Controllers
        "PIDController": "water_system_simulator.control.pid_controller.PIDController",
        # Disturbances
        "Disturbance": "water_system_simulator.disturbances.predefined.Disturbance",
        "TimeSeriesDisturbance": "water_system_simulator.disturbances.timeseries_disturbance.TimeSeriesDisturbance",
        "RainfallAgent": "water_system_simulator.disturbances.agents.RainfallAgent",
        "DemandAgent": "water_system_simulator.disturbances.agents.DemandAgent",
        "PriceAgent": "water_system_simulator.disturbances.agents.PriceAgent",
        "FaultAgent": "water_system_simulator.disturbances.agents.FaultAgent",
        # Entities
        "RiverEntity": "water_system_simulator.modeling.river_entity.RiverEntity",
        # Models
        "ReservoirModel": "water_system_simulator.modeling.storage_models.ReservoirModel",
        "MuskingumChannelModel": "water_system_simulator.modeling.storage_models.MuskingumChannelModel",
        "FirstOrderInertiaModel": "water_system_simulator.modeling.storage_models.FirstOrderInertiaModel",
        "IntegralDelayModel": "water_system_simulator.modeling.delay_models.IntegralDelayModel",
        "GateStationModel": "water_system_simulator.modeling.control_structure_models.GateStationModel",
<<<<<<< HEAD
        "TwoDimensionalHydrodynamicModel": "water_system_simulator.modeling.two_dimensional_hydrodynamic_model.TwoDimensionalHydrodynamicModel",
=======
        "SemiDistributedHydrologyModel": "water_system_simulator.modeling.hydrology.semi_distributed.SemiDistributedHydrologyModel",
        # Runoff Models
        "RunoffCoefficientModel": "water_system_simulator.modeling.hydrology.runoff_models.RunoffCoefficientModel",
        "XinanjiangModel": "water_system_simulator.modeling.hydrology.runoff_models.XinanjiangModel",
        "SCSRunoffModel": "water_system_simulator.modeling.hydrology.runoff_models.SCSRunoffModel",
        "TankModel": "water_system_simulator.modeling.hydrology.runoff_models.TankModel",
        "HYMODModel": "water_system_simulator.modeling.hydrology.runoff_models.HYMODModel",
        "GreenAmptRunoffModel": "water_system_simulator.modeling.hydrology.runoff_models.GreenAmptRunoffModel",
        "TOPMODEL": "water_system_simulator.modeling.hydrology.runoff_models.TOPMODEL",
        "WETSPAModel": "water_system_simulator.modeling.hydrology.runoff_models.WETSPAModel",
        "ShanbeiModel": "water_system_simulator.modeling.hydrology.runoff_models.ShanbeiModel",
        "HebeiModel": "water_system_simulator.modeling.hydrology.runoff_models.HebeiModel",
        # Routing Models
        "MuskingumModel": "water_system_simulator.modeling.hydrology.routing_models.MuskingumModel",
        "UnitHydrographRoutingModel": "water_system_simulator.modeling.hydrology.routing_models.UnitHydrographRoutingModel",
        "LinearReservoirRoutingModel": "water_system_simulator.modeling.hydrology.routing_models.LinearReservoirRoutingModel",
        "VariableVolumeRoutingModel": "water_system_simulator.modeling.hydrology.routing_models.VariableVolumeRoutingModel",
>>>>>>> 9e303838
        # Instruments
        "LevelSensor": "water_system_simulator.modeling.instrument_models.LevelSensor",
        "GateActuator": "water_system_simulator.modeling.instrument_models.GateActuator",
    }

    @classmethod
    def get_class(cls, class_name: str):
        """Dynamically imports and returns a class from the registry."""
        if class_name not in cls._CLASS_MAP:
            raise ImportError(f"Component type '{class_name}' not found in registry.")

        full_path = cls._CLASS_MAP[class_name]
        module_path, class_name_only = full_path.rsplit('.', 1)

        try:
            module = importlib.import_module(module_path)
            return getattr(module, class_name_only)
        except (ImportError, AttributeError) as e:
            raise ImportError(f"Could not import class '{class_name_only}' from '{module_path}'. Error: {e}")

# --- Simulation Manager ---

class SimulationManager:
    """
    Manages the setup and execution of a water system simulation based on a
    configuration dictionary. This manager is stateless and can be reused to
    run multiple simulations.
    """
    def __init__(self):
        """Initializes the simulation manager."""
        self.components: Dict[str, Any] = {}
        self.config: Dict[str, Any] = {}
        self._current_t: float = 0.0

    @property
    def t(self) -> float:
        """Returns the current simulation time."""
        return self._current_t

    def _create_strategy(self, strategy_info: dict):
        """Creates a strategy object from its configuration info."""
        strategy_type = strategy_info["type"]
        strategy_params = strategy_info.get("params", {})
        strategy_class = ComponentRegistry.get_class(strategy_type)
        return strategy_class(**strategy_params)

    def _build_system(self):
        """Constructs the system of components from the configuration."""
        if "components" not in self.config:
            raise ValueError("Configuration must contain a 'components' dictionary.")

        component_configs = self.config["components"]
        for name, comp_info in component_configs.items():
            comp_type = comp_info["type"]
            params = comp_info.get("params", {})

            # Check if this component is a physical entity with a model bank
            if "dynamic_model_bank" in comp_info:
                entity_class = ComponentRegistry.get_class(comp_type)
                # Pass entity-level params, but exclude model bank config
                entity_params = {k: v for k, v in comp_info.items() if k not in ["type", "dynamic_model_bank", "initial_active_model"]}
                entity = entity_class(**entity_params)

                # Build the model bank
                for model_config in comp_info["dynamic_model_bank"]:
                    model_id = model_config["id"]
                    model_type = model_config["type"]
                    model_params = model_config.get("params", {})
                    model_class = ComponentRegistry.get_class(model_type)
                    model_instance = model_class(**model_params)
                    entity.dynamic_model_bank[model_id] = model_instance

                # Set the initial active model
                initial_model_id = comp_info.get("initial_active_model")
                if not initial_model_id:
                    raise ValueError(f"Component '{name}' has a model bank but no 'initial_active_model' set.")
                if initial_model_id not in entity.dynamic_model_bank:
                    raise ValueError(f"Initial model '{initial_model_id}' not found in the model bank for '{name}'.")
                entity.active_dynamic_model_id = initial_model_id

                self.components[name] = entity

            elif comp_type == "SemiDistributedHydrologyModel":
                # Special handling for the hydrology model to inject strategies
                strategies_config = params.pop("strategies", None)
                if not strategies_config:
                    raise ValueError("SemiDistributedHydrologyModel requires a 'strategies' config.")

                runoff_strategy = self._create_strategy(strategies_config["runoff"])
                routing_strategy = self._create_strategy(strategies_config["routing"])

                component_class = ComponentRegistry.get_class(comp_type)
                self.components[name] = component_class(
                    runoff_strategy=runoff_strategy,
                    routing_strategy=routing_strategy,
                    **params
                )
            else:
                # Default behavior for all other components
                component_class = ComponentRegistry.get_class(comp_type)
                self.components[name] = component_class(**params)

    def _execute_step(self, instruction: Any, t: float, dt: float):
        """Executes a single instruction from the execution_order."""
        if isinstance(instruction, str):
            # It's a simple component name, call the standard step method
            self.components[instruction].step(dt=dt, t=t)
        elif isinstance(instruction, dict):
            # It's a detailed instruction for a method call
            comp_name = instruction["component"]
            method_name = instruction["method"]

            # Prepare arguments for the method call
            args = {}
            for arg_name, source_path in instruction.get("args", {}).items():
                if source_path == "simulation.dt":
                    args[arg_name] = dt
                elif source_path == "simulation.t":
                    args[arg_name] = t
                else:
                    # If the source path contains a dot, treat it as a reference to another component's attribute.
                    # Otherwise, treat it as a literal value.
                    if isinstance(source_path, str) and '.' in source_path:
                        source_comp, source_attr = source_path.split('.', 1)
                        args[arg_name] = getattr_by_path(self.components[source_comp], source_attr)
                    else:
                        args[arg_name] = source_path

            # Get the component and its method
            component = self.components[comp_name]
            method = getattr(component, method_name)

            # Call the method
            result = method(**args)

            # Store the result if a destination is specified
            if "result_to" in instruction and result is not None:
                target_comp, target_attr = instruction["result_to"].split('.', 1)
                setattr_by_path(self.components[target_comp], target_attr, result)
        else:
            raise TypeError(f"Unsupported instruction type in execution_order: {type(instruction)}")

    def _check_and_execute_events(self, t: float):
        """Checks and executes events based on triggers."""
        events = self.config.get("events", [])
        for event in events:
            trigger = event["trigger"]
            action = event["action"]

            triggered = False
            if trigger["type"] == "condition":
                # Example: "upstream_inflow.state.value > 1000.0"
                condition_str = trigger["value"]
                # A simple, unsafe eval. For a real product, a safe expression parser is needed.
                # We create a local context for the eval with component names and the simulation manager itself.
                local_context = {name: comp for name, comp in self.components.items()}
                local_context['simulation'] = self
                self._current_t = t # Store t for access via simulation.t
                try:
                    if eval(condition_str, {"__builtins__": {}}, local_context):
                        triggered = True
                except Exception as e:
                    print(f"Warning: Could not evaluate trigger condition '{condition_str}' at time {t}. Error: {e}")

            elif trigger["type"] == "always":
                triggered = True

            if triggered:
                action_type = action["type"]
                if action_type == "switch_model":
                    target_entity_name = action["target"]
                    new_model_id = action["value"]

                    if target_entity_name not in self.components:
                        print(f"Warning: Could not switch model. Target entity '{target_entity_name}' not found.")
                        continue

                    target_entity = self.components[target_entity_name]

                    if not hasattr(target_entity, 'dynamic_model_bank'):
                        print(f"Warning: Could not switch model. Target '{target_entity_name}' is not a physical entity with a model bank.")
                        continue

                    if new_model_id not in target_entity.dynamic_model_bank:
                        print(f"Warning: Could not switch model. Model ID '{new_model_id}' not found in bank for '{target_entity_name}'.")
                        continue

                    target_entity.active_dynamic_model_id = new_model_id

                elif action_type == "set_param":
                    target_path = action["target"]

                    # Determine the value to be set
                    if "value_from" in action:
                        source_path = action["value_from"]
                        try:
                            value = getattr_by_path(self, f"components.{source_path}")
                        except AttributeError as e:
                            print(f"Warning: {e}")
                            continue
                    else:
                        value = action["value"]

                    # Set the parameter using the potentially new syntax
                    try:
                        # Check for model bank syntax: entity::model.param
                        if "::" in target_path:
                            entity_name, model_path = target_path.split("::", 1)
                            model_id, param_path = model_path.split(".", 1)

                            if entity_name not in self.components:
                                raise AttributeError(f"Target entity '{entity_name}' not found.")

                            entity = self.components[entity_name]
                            if not hasattr(entity, 'dynamic_model_bank') or model_id not in entity.dynamic_model_bank:
                                raise AttributeError(f"Model '{model_id}' not found in entity '{entity_name}'.")

                            target_model = entity.dynamic_model_bank[model_id]
                            setattr_by_path(target_model, param_path, value)

                        else:
                            # Standard component parameter
                            setattr_by_path(self, f"components.{target_path}", value)

                    except (AttributeError, ValueError) as e:
                        print(f"Warning: Could not set parameter for target '{target_path}'. Error: {e}")
                        continue

    def run(self, config: Dict[str, Any]) -> pd.DataFrame:
        """
        Runs the simulation according to the provided configuration.

        Args:
            config: A dictionary defining the components, connections, and
                    simulation parameters.

        Returns:
            A pandas DataFrame containing the simulation log.
        """
        # Reset state for the new run
        self.config = config
        self.components = {}
        self._build_system()

        sim_params = self.config.get("simulation_params", {})
        total_time = sim_params.get("total_time", 100)
        dt = sim_params.get("dt", 1.0)

        connections = self.config.get("connections", [])
        execution_order = self.config.get("execution_order", [])
        logger_config = self.config.get("logger_config", [])

        if not execution_order:
            raise ValueError("'execution_order' cannot be empty.")

        history = []

        for t in np.arange(0, total_time, dt):
            # 1. Check and execute events
            self._check_and_execute_events(t)

            # 2. Process connections (for simple, state-copying links)
            for conn in connections:
                source_comp_name, source_attr_path = conn["source"].split('.', 1)
                target_comp_name, target_attr_path = conn["target"].split('.', 1)
                value = getattr_by_path(self.components[source_comp_name], source_attr_path)
                setattr_by_path(self.components[target_comp_name], target_attr_path, value)

            # 3. Execute components based on the new expressive execution order
            for instruction in execution_order:
                self._execute_step(instruction, t=t, dt=dt)

            # 4. Log data for this time step
            step_log = {"time": t}
            for log_path in logger_config:
                comp_name, attr_path = log_path.split('.', 1)
                value = getattr_by_path(self.components[comp_name], attr_path)
                step_log[log_path] = value
            history.append(step_log)

        return pd.DataFrame(history)<|MERGE_RESOLUTION|>--- conflicted
+++ resolved
@@ -44,9 +44,7 @@
         "FirstOrderInertiaModel": "water_system_simulator.modeling.storage_models.FirstOrderInertiaModel",
         "IntegralDelayModel": "water_system_simulator.modeling.delay_models.IntegralDelayModel",
         "GateStationModel": "water_system_simulator.modeling.control_structure_models.GateStationModel",
-<<<<<<< HEAD
         "TwoDimensionalHydrodynamicModel": "water_system_simulator.modeling.two_dimensional_hydrodynamic_model.TwoDimensionalHydrodynamicModel",
-=======
         "SemiDistributedHydrologyModel": "water_system_simulator.modeling.hydrology.semi_distributed.SemiDistributedHydrologyModel",
         # Runoff Models
         "RunoffCoefficientModel": "water_system_simulator.modeling.hydrology.runoff_models.RunoffCoefficientModel",
@@ -64,7 +62,6 @@
         "UnitHydrographRoutingModel": "water_system_simulator.modeling.hydrology.routing_models.UnitHydrographRoutingModel",
         "LinearReservoirRoutingModel": "water_system_simulator.modeling.hydrology.routing_models.LinearReservoirRoutingModel",
         "VariableVolumeRoutingModel": "water_system_simulator.modeling.hydrology.routing_models.VariableVolumeRoutingModel",
->>>>>>> 9e303838
         # Instruments
         "LevelSensor": "water_system_simulator.modeling.instrument_models.LevelSensor",
         "GateActuator": "water_system_simulator.modeling.instrument_models.GateActuator",
