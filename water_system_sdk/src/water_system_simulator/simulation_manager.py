--- conflicted
+++ resolved
@@ -108,16 +108,13 @@
         """Initializes the simulation manager."""
         self.components: Dict[str, Any] = {}
         self.config: Dict[str, Any] = {}
-<<<<<<< HEAD
         self.datasets: Dict[str, Any] = {}
-=======
         self._current_t: float = 0.0
 
     @property
     def t(self) -> float:
         """Returns the current simulation time."""
         return self._current_t
->>>>>>> a4d83f56
 
     def _create_strategy(self, strategy_info: dict):
         """Creates a strategy object from its configuration info."""
@@ -136,10 +133,8 @@
             comp_type = comp_info["type"]
             params = comp_info.get("params", {})
 
-<<<<<<< HEAD
             # Special handling for components that require strategy injection
             if comp_type == "SemiDistributedHydrologyModel":
-=======
             # Check if this component is a physical entity with a model bank
             if "dynamic_model_bank" in comp_info:
                 entity_class = ComponentRegistry.get_class(comp_type)
@@ -168,7 +163,6 @@
 
             elif comp_type == "SemiDistributedHydrologyModel":
                 # Special handling for the hydrology model to inject strategies
->>>>>>> a4d83f56
                 strategies_config = params.pop("strategies", None)
                 if not strategies_config:
                     raise ValueError("SemiDistributedHydrologyModel requires a 'strategies' config.")
