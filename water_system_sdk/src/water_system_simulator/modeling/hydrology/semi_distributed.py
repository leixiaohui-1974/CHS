<<<<<<< HEAD
from typing import List, Optional, Dict, Any
=======
import pandas as pd
from typing import List, Union
>>>>>>> 80e07e10
from water_system_simulator.modeling.base_model import BaseModel
from water_system_simulator.modeling.hydrology.sub_basin import SubBasin
from .strategies import BaseRunoffModel, BaseRoutingModel
from water_system_simulator.data_processing.processors import (
    BaseDataProcessor, DataCleaner, InverseDistanceWeightingInterpolator,
    ThiessenPolygonInterpolator, KrigingInterpolator, UnitConverter, TimeResampler
)

# A factory to map processor types from config to their classes
PROCESSOR_FACTORY: Dict[str, Any] = {
    "DataCleaner": DataCleaner,
    "InverseDistanceWeightingInterpolator": InverseDistanceWeightingInterpolator,
    "ThiessenPolygonInterpolator": ThiessenPolygonInterpolator,
    "KrigingInterpolator": KrigingInterpolator,
    "UnitConverter": UnitConverter,
    "TimeResampler": TimeResampler,
}


class SemiDistributedHydrologyModel(BaseModel):
    """
    A semi-distributed hydrological model that uses strategy pattern to simulate
    runoff and routing for a watershed composed of multiple sub-basins.
    It now includes an internal data processing pipeline.
    """

    def __init__(
        self,
        sub_basins: List[dict],
        runoff_strategy: BaseRunoffModel,
        routing_strategy: BaseRoutingModel,
        data_pipeline: Optional[List[Dict[str, Any]]] = None,
        **kwargs
    ):
        """
        Initializes the SemiDistributedHydrologyModel.

        Args:
            sub_basins (List[dict]): A list of dictionaries, each describing a sub-basin's properties.
            runoff_strategy (BaseRunoffModel): The strategy for calculating runoff.
            routing_strategy (BaseRoutingModel): The strategy for routing flow.
            data_pipeline (Optional[List[Dict]]): Configuration for the data processing pipeline.
            **kwargs: Additional keyword arguments for the BaseModel.
        """
        super().__init__(**kwargs)
        # Instantiate SubBasin objects from the config dictionaries
        self.sub_basins = [SubBasin(**sb_info) for sb_info in sub_basins]
        self.runoff_strategy = runoff_strategy
        self.routing_strategy = routing_strategy
        self.output = 0.0  # Initialize output
        self.input_rainfall: Union[pd.DataFrame, None] = None # For interpolated rainfall

        self.data_pipeline: List[BaseDataProcessor] = []
        if data_pipeline:
            for step_config in data_pipeline:
                step_type = step_config.get("type")
                step_params = step_config.get("params", {})
                if step_type in PROCESSOR_FACTORY:
                    processor_class = PROCESSOR_FACTORY[step_type]
                    # Pass id from config if available, otherwise use step_type
                    step_params['id'] = step_params.get('id', step_type)
                    self.data_pipeline.append(processor_class(**step_params))
                else:
                    raise ValueError(f"Unknown data processor type: {step_type}")

    def _execute_pipeline(self, raw_data: Any) -> Any:
        """Processes raw data through the configured pipeline."""
        processed_data = raw_data
        for processor in self.data_pipeline:
            processed_data = processor.process(processed_data)
        return processed_data

    def step(self, dt: float, t: float, **kwargs):
        """
        Executes a single time step for the entire watershed model.

        It first processes raw input data through its pipeline, then calculates
        outflow from each sub-basin and sums them up to get the total watershed outflow.

        Args:
            dt (float): The time step in hours.
            t (float): The current simulation time.
<<<<<<< HEAD
            **kwargs: Must contain 'raw_rainfall' for the current time step.
        """
        raw_rainfall = kwargs.get('raw_rainfall', 0.0)

        # Execute the data processing pipeline
        precipitation_per_hour = self._execute_pipeline(raw_rainfall)

        # Convert precipitation from mm/hr to mm for the time step
        precipitation_mm = precipitation_per_hour * dt

=======
            **kwargs: Can contain 'precipitation' (in mm/hr) for backward compatibility.
        """
>>>>>>> 80e07e10
        total_outflow_m3_per_s = 0.0

        # Determine the current time step index
        current_step_index = round(t / dt)

        for sub_basin in self.sub_basins:
            precipitation_mm = 0.0
            if self.input_rainfall is not None:
                # Use spatially distributed rainfall if available
                if not self.input_rainfall.empty and sub_basin.id in self.input_rainfall.columns:
                    # Assuming the input_rainfall DataFrame index aligns with simulation steps
                    if current_step_index < len(self.input_rainfall):
                        precipitation_mm = self.input_rainfall[sub_basin.id].iloc[current_step_index]
            else:
                # Fallback to uniform precipitation for backward compatibility
                precipitation_per_hour = kwargs.get('precipitation', 0.0)
                precipitation_mm = precipitation_per_hour * dt

            # 1. Call the runoff strategy to calculate effective rainfall
            effective_rainfall_mm = self.runoff_strategy.calculate_runoff(
                rainfall=precipitation_mm,
                sub_basin_params=sub_basin.params,
                dt=dt
            )

            # 2. Call the routing strategy to calculate outflow
            sub_basin_outflow = self.routing_strategy.route_flow(
                effective_rainfall=effective_rainfall_mm,
                sub_basin_params=sub_basin.params,
                dt=dt
            )
            total_outflow_m3_per_s += sub_basin_outflow

        self.output = total_outflow_m3_per_s
        return self.output

    def get_state(self):
        """
        Returns the aggregated state of the model, including strategy states.
        """
        pipeline_state = {p.id: p.get_state() for p in self.data_pipeline}
        return {
            "output": self.output,
            "runoff_strategy_state": self.runoff_strategy.get_state(),
            "routing_strategy_state": self.routing_strategy.get_state(),
            "data_pipeline_state": pipeline_state,
        }<|MERGE_RESOLUTION|>--- conflicted
+++ resolved
@@ -1,9 +1,6 @@
-<<<<<<< HEAD
 from typing import List, Optional, Dict, Any
-=======
 import pandas as pd
 from typing import List, Union
->>>>>>> 80e07e10
 from water_system_simulator.modeling.base_model import BaseModel
 from water_system_simulator.modeling.hydrology.sub_basin import SubBasin
 from .strategies import BaseRunoffModel, BaseRoutingModel
@@ -86,7 +83,6 @@
         Args:
             dt (float): The time step in hours.
             t (float): The current simulation time.
-<<<<<<< HEAD
             **kwargs: Must contain 'raw_rainfall' for the current time step.
         """
         raw_rainfall = kwargs.get('raw_rainfall', 0.0)
@@ -97,10 +93,8 @@
         # Convert precipitation from mm/hr to mm for the time step
         precipitation_mm = precipitation_per_hour * dt
 
-=======
             **kwargs: Can contain 'precipitation' (in mm/hr) for backward compatibility.
         """
->>>>>>> 80e07e10
         total_outflow_m3_per_s = 0.0
 
         # Determine the current time step index
